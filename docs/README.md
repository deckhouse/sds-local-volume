---
title: "The sds-local-volume module"
description: "The sds-local-volume module: general concepts and principles."
weight: 1
---

The module is designed to manage local block storage based on LVM. It enables creating StorageClasses in Kubernetes using the [LocalStorageClass](cr.html#localstorageclass) resource.

## How the module works

The `sds-local-volume` module uses local disks of cluster nodes to create block storage based on LVM.

The module supports two operation modes: **LVM (Thick)** and **LVM Thin**. For more details on the differences between modes, see the [FAQ](./faq.html#when-to-use-lvm-and-when-to-use-lvm-thin).

## When to use the module

The `sds-local-volume` module is suitable for the following scenarios:

- Maximum storage performance comparable to local disk performance is required (LVM (Thick) mode).
- Applications need fast access to data on local node disks without network latency.
- Disk space needs to be used efficiently through on-demand volume allocation (Thin mode).

The module is not suitable for scenarios that require:

- Network storage with the ability to migrate volumes between nodes.
- Data replication between nodes.

<<<<<<< HEAD
## System requirements and recommendations
=======
  The creation of StorageClasses for the CSI driver `local.csi.storage.deckhouse.io` is **prohibited** for users.

{{< alert level="info" >}}
For working with snapshots, the [snapshot-controller](../../snapshot-controller/) module must be connected.
{{< /alert >}}

{{< alert level="warning" >}}
**Volume snapshots functionality is only available in commercial editions of Deckhouse.**
{{< /alert >}}

{{< alert level="info" >}}
Supported access modes for the module: RWO.
{{< /alert >}}

The module supports two operation modes: LVM (Thick) and LVM Thin.
Each mode has its own features, advantages, and limitations. For more details on the differences, refer to the [FAQ](./faq.html#when-to-use-lvm-and-when-to-use-lvm-thin).

## Quickstart guide

Note that all commands must be run on a machine that has administrator access to the Kubernetes API.

### Enabling modules

Enabling the `sds-node-configurator` module:

1. Create a ModuleConfig resource to enable the module:

   ```yaml
   kubectl apply -f - <<EOF
   apiVersion: deckhouse.io/v1alpha1
   kind: ModuleConfig
   metadata:
     name: sds-node-configurator
   spec:
     enabled: true
     version: 1
   EOF
   ```

1. Wait for the module to become `Ready`. At this stage, there is no need to check the pods in the `d8-sds-node-configurator`.

   ```shell
   kubectl get modules sds-node-configurator -w
   ```

Enabling the `sds-local-volume` module:

1. Activate the `sds-local-volume` module. Before enabling it, we recommend reviewing the [available settings](./configuration.html). The example below starts the module with default settings, which will result in service pods of the `sds-local-volume` component being deployed on all cluster nodes:

   ```yaml
   kubectl apply -f - <<EOF
   apiVersion: deckhouse.io/v1alpha1
   kind: ModuleConfig
   metadata:
     name: sds-local-volume
   spec:
     enabled: true
     version: 1
   EOF
   ```

1. Wait for the module to become `Ready`.

   ```shell
   kubectl get modules sds-local-volume -w
   ```

1. Make sure that all pods in `d8-sds-local-volume` and `d8-sds-node-configurator` namespaces are `Running` or `Completed` and are running on all nodes where LVM resources are intended to be used.

   ```shell
   kubectl -n d8-sds-local-volume get pod -owide -w
   kubectl -n d8-sds-node-configurator get pod -o wide -w
   ```

### Preparing nodes for storage provisioning

To create storage on nodes, it's necessary for the `sds-local-volume-csi-node` pods to be running on the selected nodes.

By default, the pods will be scheduled on all nodes in the cluster. You can verify their presence using the command:

```shell
kubectl -n d8-sds-local-volume get pod -owide
```

The location of the pod data is determined by special labels (nodeSelector) specified in the [spec.settings.dataNodes.nodeSelector](configuration.html#parameters-datanodes-nodeselector) field in the module settings. Read more in the [module FAQ](./faq.html#i-dont-want-the-module-to-be-used-on-all-nodes-of-the-cluster-how-can-i-select-the-desired-nodes).

### Configuring storage on nodes

You need to create LVM volume groups on the nodes using LVMVolumeGroup custom resources. As part of this quickstart guide, we will create a regular storage Thick.

{{< alert level="warning" >}}
Please ensure that the `sds-local-volume-csi-node` pod is running on the node before creating the `LVMVolumeGroup`. You can do this using the command:

```shell
kubectl -n d8-sds-local-volume get pod -owide
```

{{< /alert >}}

#### Storage setup steps

1. Get all available [BlockDevice](../../sds-node-configurator/stable/cr.html#blockdevice) resources available in your cluster:

   ```shell
   kubectl get bd

   NAME                                           NODE       CONSUMABLE   SIZE           PATH
   dev-ef4fb06b63d2c05fb6ee83008b55e486aa1161aa   worker-0   false        976762584Ki    /dev/nvme1n1
   dev-0cfc0d07f353598e329d34f3821bed992c1ffbcd   worker-0   false        894006140416   /dev/nvme0n1p6
   dev-7e4df1ddf2a1b05a79f9481cdf56d29891a9f9d0   worker-1   false        976762584Ki    /dev/nvme1n1
   dev-b103062f879a2349a9c5f054e0366594568de68d   worker-1   false        894006140416   /dev/nvme0n1p6
   dev-53d904f18b912187ac82de29af06a34d9ae23199   worker-2   false        976762584Ki    /dev/nvme1n1
   dev-6c5abbd549100834c6b1668c8f89fb97872ee2b1   worker-2   false        894006140416   /dev/nvme0n1p6
   ```

1. Create an [LVMVolumeGroup](../../sds-node-configurator/stable/cr.html#lvmvolumegroup) resource for `worker-0`:

   ```yaml
   kubectl apply -f - <<EOF
   apiVersion: storage.deckhouse.io/v1alpha1
   kind: LVMVolumeGroup
   metadata:
     name: "vg-1-on-worker-0" # The name can be any fully qualified resource name in Kubernetes. This LVMVolumeGroup resource name will be used to create LocalStorageClass in the future
   spec:
     type: Local
     local:
       nodeName: "worker-0"
     blockDeviceSelector:
       matchExpressions:
         - key: kubernetes.io/metadata.name
           operator: In
           values:
             - dev-ef4fb06b63d2c05fb6ee83008b55e486aa1161aa
             - dev-0cfc0d07f353598e329d34f3821bed992c1ffbcd
     actualVGNameOnTheNode: "vg-1" # The name of the LVM VG to be created from the above block devices on the node
   EOF
   ```

1. Wait for the created LVMVolumeGroup resource to become `Ready`:

   ```shell
   kubectl get lvg vg-1-on-worker-0 -w
   ```

   The resource becoming `Ready` means that an LVM VG named `vg-1` made up of the `/dev/nvme1n1` and `/dev/nvme0n1p6` block devices has been created on the `worker-0` node.

1. Create an [LVMVolumeGroup](../../sds-node-configurator/stable/cr.html#lvmvolumegroup) resource for `worker-1`:

   ```yaml
   kubectl apply -f - <<EOF
   apiVersion: storage.deckhouse.io/v1alpha1
   kind: LVMVolumeGroup
   metadata:
     name: "vg-1-on-worker-1"
   spec:
     type: Local
     local:
       nodeName: "worker-1"
     blockDeviceSelector:
       matchExpressions:
         - key: kubernetes.io/metadata.name
           operator: In
           values:
             - dev-7e4df1ddf2a1b05a79f9481cdf56d29891a9f9d0
             - dev-b103062f879a2349a9c5f054e0366594568de68d
     actualVGNameOnTheNode: "vg-1"
   EOF
   ```

1. Wait for the created LVMVolumeGroup resource to become `Ready`:

   ```shell
   kubectl get lvg vg-1-on-worker-1 -w
   ```

   The resource becoming `Ready` means that an LVM VG named `vg-1` made up of the `/dev/nvme1n1` and `/dev/nvme0n1p6` block device has been created on the `worker-1` node.

1. Create an [LVMVolumeGroup](../../sds-node-configurator/stable/cr.html#lvmvolumegroup) resource for `worker-2`:

   ```yaml
   kubectl apply -f - <<EOF
   apiVersion: storage.deckhouse.io/v1alpha1
   kind: LVMVolumeGroup
   metadata:
     name: "vg-1-on-worker-2"
   spec:
     type: Local
     local:
       nodeName: "worker-2"
     blockDeviceSelector:
       matchExpressions:
         - key: kubernetes.io/metadata.name
           operator: In
           values:
             - dev-53d904f18b912187ac82de29af06a34d9ae23199
             - dev-6c5abbd549100834c6b1668c8f89fb97872ee2b1
     actualVGNameOnTheNode: "vg-1"
   EOF
   ```

1. Wait for the created LVMVolumeGroup resource to become `Ready`:

   ```shell
   kubectl get lvg vg-1-on-worker-2 -w
   ```

   The resource becoming `Ready` means that an LVM VG named `vg-1` made up of the `/dev/nvme1n1` and `/dev/nvme0n1p6` block device has been created on the `worker-2` node.

1. Create a [LocalStorageClass](./cr.html#localstorageclass) resource:

   ```yaml
   kubectl apply -f -<<EOF
   apiVersion: storage.deckhouse.io/v1alpha1
   kind: LocalStorageClass
   metadata:
     name: local-storage-class
   spec:
     lvm:
       lvmVolumeGroups:
         - name: vg-1-on-worker-0
         - name: vg-1-on-worker-1
         - name: vg-1-on-worker-2
       type: Thick
     reclaimPolicy: Delete
     volumeBindingMode: WaitForFirstConsumer
   EOF
   ```

   For thin volumes

   ```yaml
   kubectl apply -f -<<EOF
   apiVersion: storage.deckhouse.io/v1alpha1
   kind: LocalStorageClass
   metadata:
     name: local-storage-class
   spec:
     lvm:
       lvmVolumeGroups:
        - name: vg-1-on-worker-0
          thin:
            poolName: thin-1
        - name: vg-1-on-worker-1
          thin:
            poolName: thin-1
        - name: vg-1-on-worker-2
          thin:
            poolName: thin-1
       type: Thin
     reclaimPolicy: Delete
     volumeBindingMode: WaitForFirstConsumer
   EOF
   ```
> **Caution.** A `LocalStorageClass` with `type: Thick` cannot use an LocalVolumeGroup that includes even a single thin pool.

1. Wait for the created LocalStorageClass resource to become `Created`:

   ```shell
   kubectl get lsc local-storage-class -w
   ```

1. Confirm that the corresponding StorageClass has been created:

   ```shell
   kubectl get sc local-storage-class
   ```

If StorageClass with the name `local-storage-class` is shown, then the configuration of the `sds-local-volume` module is complete. Now users can create PVCs by specifying StorageClass with the name `local-storage-class`.

### Selects the method to clean the volume before deleting the PV

{{< alert level="warning" >}}
**Volume cleanup functionality is only available in commercial editions of Deckhouse.**
{{< /alert >}}

When deleting files, the operating system does not physically delete the contents, but only marks the corresponding blocks as “free”. If a new volume receives physical blocks previously used by another volume, the previous user's data may remain in them.

This is possible, for example, in the following case:

- user №1 placed files in the volume requested from StorageClass 1 and on node 1 (no matter in “Block” or “Filesystem” mode);
- user №1 deleted the files and the volume;
- the physical blocks it occupied become “free” but not wiped;
- user №2 requested a new volume from StorageClass 1 and on node 1 in “Block” mode;
- there is a risk that some or all of the blocks previously occupied by user №1 will be reallocated to user №2;
- in which case user №2 has the ability to recover user №1's data.

### Thick volumes

The `volumeCleanup` parameter is provided to prevent leaks through thick volumes.
It allows to select the volume cleanup method before deleting the PV.
Allowed values:

- parameter not specified — do not perform any additional actions when deleting a volume. The data may be available to the next user;

- `RandomFillSinglePass` - the volume will be overwritten with random data once before deletion. Use of this option is not recommended for solid-state drives as it reduces the lifespan of the drive.

- `RandomFillThreePass` - the volume will be overwritten with random data three times before deletion. Use of this option is not recommended for solid-state drives as it reduces the lifespan of the drive.

- `Discard` - all blocks of the volume will be marked as free using the `discard` system call before deletion. This option is only applicable to solid-state drives.

Most modern solid-state drives ensure that a `discard` marked block will not return previous data when read. This makes the `Discard' option the most effective way to prevent leakage when using solid-state drives.
However, clearing a cell is a relatively long operation, so it is performed in the background by the device. In addition, many drives cannot clear individual cells, only groups - pages. Because of this, not all drives guarantee immediate unavailability of the freed data. In addition, not all drives that do guarantee this keep the promise.
If the device does not guarantee Deterministic TRIM (DRAT), Deterministic Read Zero after TRIM (RZAT) and is not tested, then it is not recommended.
>>>>>>> 2fc67d86

The module has the following system requirements and recommendations:

- It is recommended to use standard Linux kernels included in [supported distributions](/products/kubernetes-platform/documentation/v1/reference/supported_versions.html#linux).
- It is not recommended to use other SDS (Software Defined Storage) solutions to provide disks for Deckhouse SDS.

## Additional materials

- **[Quick start](./quick_start.html)** — example of module setup for creating Thick storage on three cluster nodes.
- **[Configuration](./configuration.html)** — description of module configuration parameters.
- **[Custom Resources](./cr.html)** — description of custom resources used by the module.
- **[Usage](./usage.html)** — volume cleanup, data migration between PVCs, and volume snapshots.
- **[FAQ](./faq.html)** — answers to frequently asked questions about the module.<|MERGE_RESOLUTION|>--- conflicted
+++ resolved
@@ -5,6 +5,16 @@
 ---
 
 The module is designed to manage local block storage based on LVM. It enables creating StorageClasses in Kubernetes using the [LocalStorageClass](cr.html#localstorageclass) resource.
+
+{{< alert level="info" >}}
+Creating StorageClass for the `local.csi.storage.deckhouse.io` CSI driver by users is prohibited.
+
+Available access modes for the module: RWO.
+{{< /alert >}}
+
+{{< alert level="warning" >}}
+The ability to work with volume snapshots is available only in commercial editions of Deckhouse. To work with volume snapshots, the [snapshot-controller](/modules/snapshot-controller/) module must be enabled.
+{{< /alert >}}
 
 ## How the module works
 
@@ -25,313 +35,7 @@
 - Network storage with the ability to migrate volumes between nodes.
 - Data replication between nodes.
 
-<<<<<<< HEAD
 ## System requirements and recommendations
-=======
-  The creation of StorageClasses for the CSI driver `local.csi.storage.deckhouse.io` is **prohibited** for users.
-
-{{< alert level="info" >}}
-For working with snapshots, the [snapshot-controller](../../snapshot-controller/) module must be connected.
-{{< /alert >}}
-
-{{< alert level="warning" >}}
-**Volume snapshots functionality is only available in commercial editions of Deckhouse.**
-{{< /alert >}}
-
-{{< alert level="info" >}}
-Supported access modes for the module: RWO.
-{{< /alert >}}
-
-The module supports two operation modes: LVM (Thick) and LVM Thin.
-Each mode has its own features, advantages, and limitations. For more details on the differences, refer to the [FAQ](./faq.html#when-to-use-lvm-and-when-to-use-lvm-thin).
-
-## Quickstart guide
-
-Note that all commands must be run on a machine that has administrator access to the Kubernetes API.
-
-### Enabling modules
-
-Enabling the `sds-node-configurator` module:
-
-1. Create a ModuleConfig resource to enable the module:
-
-   ```yaml
-   kubectl apply -f - <<EOF
-   apiVersion: deckhouse.io/v1alpha1
-   kind: ModuleConfig
-   metadata:
-     name: sds-node-configurator
-   spec:
-     enabled: true
-     version: 1
-   EOF
-   ```
-
-1. Wait for the module to become `Ready`. At this stage, there is no need to check the pods in the `d8-sds-node-configurator`.
-
-   ```shell
-   kubectl get modules sds-node-configurator -w
-   ```
-
-Enabling the `sds-local-volume` module:
-
-1. Activate the `sds-local-volume` module. Before enabling it, we recommend reviewing the [available settings](./configuration.html). The example below starts the module with default settings, which will result in service pods of the `sds-local-volume` component being deployed on all cluster nodes:
-
-   ```yaml
-   kubectl apply -f - <<EOF
-   apiVersion: deckhouse.io/v1alpha1
-   kind: ModuleConfig
-   metadata:
-     name: sds-local-volume
-   spec:
-     enabled: true
-     version: 1
-   EOF
-   ```
-
-1. Wait for the module to become `Ready`.
-
-   ```shell
-   kubectl get modules sds-local-volume -w
-   ```
-
-1. Make sure that all pods in `d8-sds-local-volume` and `d8-sds-node-configurator` namespaces are `Running` or `Completed` and are running on all nodes where LVM resources are intended to be used.
-
-   ```shell
-   kubectl -n d8-sds-local-volume get pod -owide -w
-   kubectl -n d8-sds-node-configurator get pod -o wide -w
-   ```
-
-### Preparing nodes for storage provisioning
-
-To create storage on nodes, it's necessary for the `sds-local-volume-csi-node` pods to be running on the selected nodes.
-
-By default, the pods will be scheduled on all nodes in the cluster. You can verify their presence using the command:
-
-```shell
-kubectl -n d8-sds-local-volume get pod -owide
-```
-
-The location of the pod data is determined by special labels (nodeSelector) specified in the [spec.settings.dataNodes.nodeSelector](configuration.html#parameters-datanodes-nodeselector) field in the module settings. Read more in the [module FAQ](./faq.html#i-dont-want-the-module-to-be-used-on-all-nodes-of-the-cluster-how-can-i-select-the-desired-nodes).
-
-### Configuring storage on nodes
-
-You need to create LVM volume groups on the nodes using LVMVolumeGroup custom resources. As part of this quickstart guide, we will create a regular storage Thick.
-
-{{< alert level="warning" >}}
-Please ensure that the `sds-local-volume-csi-node` pod is running on the node before creating the `LVMVolumeGroup`. You can do this using the command:
-
-```shell
-kubectl -n d8-sds-local-volume get pod -owide
-```
-
-{{< /alert >}}
-
-#### Storage setup steps
-
-1. Get all available [BlockDevice](../../sds-node-configurator/stable/cr.html#blockdevice) resources available in your cluster:
-
-   ```shell
-   kubectl get bd
-
-   NAME                                           NODE       CONSUMABLE   SIZE           PATH
-   dev-ef4fb06b63d2c05fb6ee83008b55e486aa1161aa   worker-0   false        976762584Ki    /dev/nvme1n1
-   dev-0cfc0d07f353598e329d34f3821bed992c1ffbcd   worker-0   false        894006140416   /dev/nvme0n1p6
-   dev-7e4df1ddf2a1b05a79f9481cdf56d29891a9f9d0   worker-1   false        976762584Ki    /dev/nvme1n1
-   dev-b103062f879a2349a9c5f054e0366594568de68d   worker-1   false        894006140416   /dev/nvme0n1p6
-   dev-53d904f18b912187ac82de29af06a34d9ae23199   worker-2   false        976762584Ki    /dev/nvme1n1
-   dev-6c5abbd549100834c6b1668c8f89fb97872ee2b1   worker-2   false        894006140416   /dev/nvme0n1p6
-   ```
-
-1. Create an [LVMVolumeGroup](../../sds-node-configurator/stable/cr.html#lvmvolumegroup) resource for `worker-0`:
-
-   ```yaml
-   kubectl apply -f - <<EOF
-   apiVersion: storage.deckhouse.io/v1alpha1
-   kind: LVMVolumeGroup
-   metadata:
-     name: "vg-1-on-worker-0" # The name can be any fully qualified resource name in Kubernetes. This LVMVolumeGroup resource name will be used to create LocalStorageClass in the future
-   spec:
-     type: Local
-     local:
-       nodeName: "worker-0"
-     blockDeviceSelector:
-       matchExpressions:
-         - key: kubernetes.io/metadata.name
-           operator: In
-           values:
-             - dev-ef4fb06b63d2c05fb6ee83008b55e486aa1161aa
-             - dev-0cfc0d07f353598e329d34f3821bed992c1ffbcd
-     actualVGNameOnTheNode: "vg-1" # The name of the LVM VG to be created from the above block devices on the node
-   EOF
-   ```
-
-1. Wait for the created LVMVolumeGroup resource to become `Ready`:
-
-   ```shell
-   kubectl get lvg vg-1-on-worker-0 -w
-   ```
-
-   The resource becoming `Ready` means that an LVM VG named `vg-1` made up of the `/dev/nvme1n1` and `/dev/nvme0n1p6` block devices has been created on the `worker-0` node.
-
-1. Create an [LVMVolumeGroup](../../sds-node-configurator/stable/cr.html#lvmvolumegroup) resource for `worker-1`:
-
-   ```yaml
-   kubectl apply -f - <<EOF
-   apiVersion: storage.deckhouse.io/v1alpha1
-   kind: LVMVolumeGroup
-   metadata:
-     name: "vg-1-on-worker-1"
-   spec:
-     type: Local
-     local:
-       nodeName: "worker-1"
-     blockDeviceSelector:
-       matchExpressions:
-         - key: kubernetes.io/metadata.name
-           operator: In
-           values:
-             - dev-7e4df1ddf2a1b05a79f9481cdf56d29891a9f9d0
-             - dev-b103062f879a2349a9c5f054e0366594568de68d
-     actualVGNameOnTheNode: "vg-1"
-   EOF
-   ```
-
-1. Wait for the created LVMVolumeGroup resource to become `Ready`:
-
-   ```shell
-   kubectl get lvg vg-1-on-worker-1 -w
-   ```
-
-   The resource becoming `Ready` means that an LVM VG named `vg-1` made up of the `/dev/nvme1n1` and `/dev/nvme0n1p6` block device has been created on the `worker-1` node.
-
-1. Create an [LVMVolumeGroup](../../sds-node-configurator/stable/cr.html#lvmvolumegroup) resource for `worker-2`:
-
-   ```yaml
-   kubectl apply -f - <<EOF
-   apiVersion: storage.deckhouse.io/v1alpha1
-   kind: LVMVolumeGroup
-   metadata:
-     name: "vg-1-on-worker-2"
-   spec:
-     type: Local
-     local:
-       nodeName: "worker-2"
-     blockDeviceSelector:
-       matchExpressions:
-         - key: kubernetes.io/metadata.name
-           operator: In
-           values:
-             - dev-53d904f18b912187ac82de29af06a34d9ae23199
-             - dev-6c5abbd549100834c6b1668c8f89fb97872ee2b1
-     actualVGNameOnTheNode: "vg-1"
-   EOF
-   ```
-
-1. Wait for the created LVMVolumeGroup resource to become `Ready`:
-
-   ```shell
-   kubectl get lvg vg-1-on-worker-2 -w
-   ```
-
-   The resource becoming `Ready` means that an LVM VG named `vg-1` made up of the `/dev/nvme1n1` and `/dev/nvme0n1p6` block device has been created on the `worker-2` node.
-
-1. Create a [LocalStorageClass](./cr.html#localstorageclass) resource:
-
-   ```yaml
-   kubectl apply -f -<<EOF
-   apiVersion: storage.deckhouse.io/v1alpha1
-   kind: LocalStorageClass
-   metadata:
-     name: local-storage-class
-   spec:
-     lvm:
-       lvmVolumeGroups:
-         - name: vg-1-on-worker-0
-         - name: vg-1-on-worker-1
-         - name: vg-1-on-worker-2
-       type: Thick
-     reclaimPolicy: Delete
-     volumeBindingMode: WaitForFirstConsumer
-   EOF
-   ```
-
-   For thin volumes
-
-   ```yaml
-   kubectl apply -f -<<EOF
-   apiVersion: storage.deckhouse.io/v1alpha1
-   kind: LocalStorageClass
-   metadata:
-     name: local-storage-class
-   spec:
-     lvm:
-       lvmVolumeGroups:
-        - name: vg-1-on-worker-0
-          thin:
-            poolName: thin-1
-        - name: vg-1-on-worker-1
-          thin:
-            poolName: thin-1
-        - name: vg-1-on-worker-2
-          thin:
-            poolName: thin-1
-       type: Thin
-     reclaimPolicy: Delete
-     volumeBindingMode: WaitForFirstConsumer
-   EOF
-   ```
-> **Caution.** A `LocalStorageClass` with `type: Thick` cannot use an LocalVolumeGroup that includes even a single thin pool.
-
-1. Wait for the created LocalStorageClass resource to become `Created`:
-
-   ```shell
-   kubectl get lsc local-storage-class -w
-   ```
-
-1. Confirm that the corresponding StorageClass has been created:
-
-   ```shell
-   kubectl get sc local-storage-class
-   ```
-
-If StorageClass with the name `local-storage-class` is shown, then the configuration of the `sds-local-volume` module is complete. Now users can create PVCs by specifying StorageClass with the name `local-storage-class`.
-
-### Selects the method to clean the volume before deleting the PV
-
-{{< alert level="warning" >}}
-**Volume cleanup functionality is only available in commercial editions of Deckhouse.**
-{{< /alert >}}
-
-When deleting files, the operating system does not physically delete the contents, but only marks the corresponding blocks as “free”. If a new volume receives physical blocks previously used by another volume, the previous user's data may remain in them.
-
-This is possible, for example, in the following case:
-
-- user №1 placed files in the volume requested from StorageClass 1 and on node 1 (no matter in “Block” or “Filesystem” mode);
-- user №1 deleted the files and the volume;
-- the physical blocks it occupied become “free” but not wiped;
-- user №2 requested a new volume from StorageClass 1 and on node 1 in “Block” mode;
-- there is a risk that some or all of the blocks previously occupied by user №1 will be reallocated to user №2;
-- in which case user №2 has the ability to recover user №1's data.
-
-### Thick volumes
-
-The `volumeCleanup` parameter is provided to prevent leaks through thick volumes.
-It allows to select the volume cleanup method before deleting the PV.
-Allowed values:
-
-- parameter not specified — do not perform any additional actions when deleting a volume. The data may be available to the next user;
-
-- `RandomFillSinglePass` - the volume will be overwritten with random data once before deletion. Use of this option is not recommended for solid-state drives as it reduces the lifespan of the drive.
-
-- `RandomFillThreePass` - the volume will be overwritten with random data three times before deletion. Use of this option is not recommended for solid-state drives as it reduces the lifespan of the drive.
-
-- `Discard` - all blocks of the volume will be marked as free using the `discard` system call before deletion. This option is only applicable to solid-state drives.
-
-Most modern solid-state drives ensure that a `discard` marked block will not return previous data when read. This makes the `Discard' option the most effective way to prevent leakage when using solid-state drives.
-However, clearing a cell is a relatively long operation, so it is performed in the background by the device. In addition, many drives cannot clear individual cells, only groups - pages. Because of this, not all drives guarantee immediate unavailability of the freed data. In addition, not all drives that do guarantee this keep the promise.
-If the device does not guarantee Deterministic TRIM (DRAT), Deterministic Read Zero after TRIM (RZAT) and is not tested, then it is not recommended.
->>>>>>> 2fc67d86
 
 The module has the following system requirements and recommendations:
 
