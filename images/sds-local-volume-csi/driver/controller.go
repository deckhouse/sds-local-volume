/*
Copyright 2024 Flant JSC

Licensed under the Apache License, Version 2.0 (the "License");
you may not use this file except in compliance with the License.
You may obtain a copy of the License at

    http://www.apache.org/licenses/LICENSE-2.0

Unless required by applicable law or agreed to in writing, software
distributed under the License is distributed on an "AS IS" BASIS,
WITHOUT WARRANTIES OR CONDITIONS OF ANY KIND, either express or implied.
See the License for the specific language governing permissions and
limitations under the License.
*/

package driver

import (
	"context"
	"errors"
	"fmt"
	"sds-local-volume-csi/internal"
	"sds-local-volume-csi/pkg/utils"

	kerrors "k8s.io/apimachinery/pkg/api/errors"

	"github.com/container-storage-interface/spec/lib/go/csi"
	"google.golang.org/grpc/codes"
	"google.golang.org/grpc/status"
	"k8s.io/apimachinery/pkg/api/resource"
)

func (d *Driver) CreateVolume(ctx context.Context, request *csi.CreateVolumeRequest) (*csi.CreateVolumeResponse, error) {
	d.log.Info("method CreateVolume")

	d.log.Trace("========== CreateVolume ============")
	d.log.Trace(request.String())
	d.log.Trace("========== CreateVolume ============")

	if request.GetParameters()[internal.TypeKey] != internal.Lvm {
		return nil, status.Error(codes.InvalidArgument, "Unsupported Storage Class type")
	}

	if len(request.Name) == 0 {
		return nil, status.Error(codes.InvalidArgument, "Volume Name cannot be empty")
	}
	if request.VolumeCapabilities == nil {
		return nil, status.Error(codes.InvalidArgument, "Volume Capability cannot de empty")
	}

	BindingMode := request.GetParameters()[internal.BindingModeKey]
	d.log.Info(fmt.Sprintf("storage class BindingMode: %s", BindingMode))

	LvmType := request.GetParameters()[internal.LvmTypeKey]
	d.log.Info(fmt.Sprintf("storage class LvmType: %s", LvmType))

	if len(request.GetParameters()[internal.LvmVolumeGroupKey]) == 0 {
		err := errors.New("no LVMVolumeGroups specified in a storage class's parameters")
		d.log.Error(err, fmt.Sprintf("no LVMVolumeGroups were found for the request: %+v", request))
		return nil, status.Errorf(codes.InvalidArgument, err.Error())
	}

	storageClassLVGs, storageClassLVGParametersMap, err := utils.GetStorageClassLVGsAndParameters(ctx, d.cl, d.log, request.GetParameters()[internal.LvmVolumeGroupKey])
	if err != nil {
		d.log.Error(err, "error GetStorageClassLVGs")
		return nil, status.Errorf(codes.Internal, err.Error())
	}
	// TODO: Consider refactoring the naming strategy for llvName and lvName.
	// Currently, we use the same name for llvName (the name of the LVMLogicalVolume resource in Kubernetes)
	// and lvName (the name of the LV in LVM on the node) because the PV name is unique within the cluster,
	// preventing name collisions. This approach simplifies matching between nodes and Kubernetes by maintaining
	// the same name in both contexts. Future consideration should be given to optimizing this logic to enhance
	// code readability and maintainability.
	llvName := request.Name
	lvName := request.Name
	d.log.Info(fmt.Sprintf("llv name: %s ", llvName))

	llvSize := resource.NewQuantity(request.CapacityRange.GetRequiredBytes(), resource.BinarySI)
	d.log.Info(fmt.Sprintf("llv size: %s ", llvSize.String()))

	var preferredNode string
	switch BindingMode {
	case internal.BindingModeI:
		d.log.Info(fmt.Sprintf("BindingMode is %s. Start selecting node", internal.BindingModeI))
		selectedNodeName, freeSpace, err := utils.GetNodeWithMaxFreeSpace(storageClassLVGs, storageClassLVGParametersMap, LvmType)
		if err != nil {
			d.log.Error(err, "error GetNodeMaxVGSize")
		}

		preferredNode = selectedNodeName
		d.log.Info(fmt.Sprintf("Selected node: %s, free space %s ", selectedNodeName, freeSpace.String()))
		if LvmType == internal.LVMTypeThick {
			if llvSize.Value() > freeSpace.Value() {
				return nil, status.Errorf(codes.Internal, "requested size: %s is greater than free space: %s", llvSize.String(), freeSpace.String())
			}
		}
	case internal.BindingModeWFFC:
		d.log.Info(fmt.Sprintf("BindingMode is %s. Get preferredNode", internal.BindingModeWFFC))
		if len(request.AccessibilityRequirements.Preferred) != 0 {
			t := request.AccessibilityRequirements.Preferred[0].Segments
			preferredNode = t[internal.TopologyKey]
		}
	}

	selectedLVG, err := utils.SelectLVG(storageClassLVGs, preferredNode)
	if err != nil {
		d.log.Error(err, "error SelectLVG")
		return nil, status.Errorf(codes.Internal, err.Error())
	}

	llvSpec := utils.GetLLVSpec(d.log, lvName, selectedLVG, storageClassLVGParametersMap, LvmType, *llvSize)
	d.log.Info(fmt.Sprintf("LVMLogicalVolumeSpec : %+v", llvSpec))
	resizeDelta, err := resource.ParseQuantity(internal.ResizeDelta)
	if err != nil {
		d.log.Error(err, "error ParseQuantity for ResizeDelta")
		return nil, err
	}

	d.log.Trace("------------ CreateLVMLogicalVolume start ------------")
	_, err = utils.CreateLVMLogicalVolume(ctx, d.cl, llvName, llvSpec)
	if err != nil {
		if kerrors.IsAlreadyExists(err) {
			d.log.Info(fmt.Sprintf("LVMLogicalVolume %s already exists", llvName))
		} else {
			d.log.Error(err, "error CreateLVMLogicalVolume")
			return nil, err
		}
	}
	d.log.Trace("------------ CreateLVMLogicalVolume end ------------")

	d.log.Trace("start wait CreateLVMLogicalVolume ")

	attemptCounter, err := utils.WaitForStatusUpdate(ctx, d.cl, d.log, request.Name, "", *llvSize, resizeDelta)
	if err != nil {
		deleteErr := utils.DeleteLVMLogicalVolume(ctx, d.cl, d.log, request.Name)

		d.log.Error(err, fmt.Sprintf("error WaitForStatusUpdate. Delete LVMLogicalVolume %s", request.Name))
		if deleteErr != nil {
			d.log.Error(deleteErr, "error DeleteLVMLogicalVolume")
		}
		return nil, err
	}
	d.log.Trace(fmt.Sprintf("stop waiting CreateLVMLogicalVolume, attempt counter = %d ", attemptCounter))

	volumeCtx := make(map[string]string, len(request.Parameters))
	for k, v := range request.Parameters {
		volumeCtx[k] = v
	}

	volumeCtx[internal.SubPath] = request.Name
	volumeCtx[internal.VGNameKey] = selectedLVG.Spec.ActualVGNameOnTheNode
	if llvSpec.Type == internal.LVMTypeThin {
		volumeCtx[internal.ThinPoolNameKey] = llvSpec.Thin.PoolName
	} else {
		volumeCtx[internal.ThinPoolNameKey] = ""
	}

	return &csi.CreateVolumeResponse{
		Volume: &csi.Volume{
			CapacityBytes: request.CapacityRange.GetRequiredBytes(),
			VolumeId:      request.Name,
			VolumeContext: volumeCtx,
			ContentSource: request.VolumeContentSource,
			AccessibleTopology: []*csi.Topology{
				{Segments: map[string]string{
					internal.TopologyKey: preferredNode,
				}},
			},
		},
	}, nil
}

func (d *Driver) DeleteVolume(ctx context.Context, request *csi.DeleteVolumeRequest) (*csi.DeleteVolumeResponse, error) {
	d.log.Info("method DeleteVolume")
	err := utils.DeleteLVMLogicalVolume(ctx, d.cl, d.log, request.VolumeId)
	if err != nil {
		d.log.Error(err, "error DeleteLVMLogicalVolume")
	}
	d.log.Info(fmt.Sprintf("delete volume %s", request.VolumeId))
	return &csi.DeleteVolumeResponse{}, nil
}

func (d *Driver) ControllerPublishVolume(ctx context.Context, request *csi.ControllerPublishVolumeRequest) (*csi.ControllerPublishVolumeResponse, error) {
	d.log.Info("method ControllerPublishVolume")
	return &csi.ControllerPublishVolumeResponse{
		PublishContext: map[string]string{
			d.publishInfoVolumeName: request.VolumeId,
		},
	}, nil
}

func (d *Driver) ControllerUnpublishVolume(ctx context.Context, request *csi.ControllerUnpublishVolumeRequest) (*csi.ControllerUnpublishVolumeResponse, error) {
	d.log.Info("method ControllerUnpublishVolume")
	// todo called Immediate
	return &csi.ControllerUnpublishVolumeResponse{}, nil
}

func (d *Driver) ValidateVolumeCapabilities(ctx context.Context, request *csi.ValidateVolumeCapabilitiesRequest) (*csi.ValidateVolumeCapabilitiesResponse, error) {
	d.log.Info("call method ValidateVolumeCapabilities")
	return nil, nil
}

func (d *Driver) ListVolumes(ctx context.Context, request *csi.ListVolumesRequest) (*csi.ListVolumesResponse, error) {
	d.log.Info("call method ListVolumes")
	return nil, nil
}

func (d *Driver) GetCapacity(ctx context.Context, request *csi.GetCapacityRequest) (*csi.GetCapacityResponse, error) {
	d.log.Info("method GetCapacity")

	//todo MaxSize one PV
	//todo call volumeBindingMode: WaitForFirstConsumer

	return &csi.GetCapacityResponse{
		AvailableCapacity: 1000000,
		MaximumVolumeSize: nil,
		MinimumVolumeSize: nil,
	}, nil
}

func (d *Driver) ControllerGetCapabilities(ctx context.Context, request *csi.ControllerGetCapabilitiesRequest) (*csi.ControllerGetCapabilitiesResponse, error) {
	d.log.Info("method ControllerGetCapabilities")
	capabilities := []csi.ControllerServiceCapability_RPC_Type{
		csi.ControllerServiceCapability_RPC_CREATE_DELETE_VOLUME,
		csi.ControllerServiceCapability_RPC_CLONE_VOLUME,
		csi.ControllerServiceCapability_RPC_GET_CAPACITY,
		csi.ControllerServiceCapability_RPC_EXPAND_VOLUME,
		csi.ControllerServiceCapability_RPC_CREATE_DELETE_SNAPSHOT,
		csi.ControllerServiceCapability_RPC_PUBLISH_UNPUBLISH_VOLUME,
	}

	csiCaps := make([]*csi.ControllerServiceCapability, len(capabilities))
	for i, capability := range capabilities {
		csiCaps[i] = &csi.ControllerServiceCapability{
			Type: &csi.ControllerServiceCapability_Rpc{
				Rpc: &csi.ControllerServiceCapability_RPC{
					Type: capability,
				},
			},
		}
	}

	return &csi.ControllerGetCapabilitiesResponse{
		Capabilities: csiCaps,
	}, nil
}

func (d *Driver) CreateSnapshot(ctx context.Context, request *csi.CreateSnapshotRequest) (*csi.CreateSnapshotResponse, error) {
	d.log.Info(" call method CreateSnapshot")
	return nil, nil
}

func (d *Driver) DeleteSnapshot(ctx context.Context, request *csi.DeleteSnapshotRequest) (*csi.DeleteSnapshotResponse, error) {
	d.log.Info(" call method DeleteSnapshot")
	return nil, nil
}

func (d *Driver) ListSnapshots(ctx context.Context, request *csi.ListSnapshotsRequest) (*csi.ListSnapshotsResponse, error) {
	d.log.Info(" call method ListSnapshots")
	return nil, nil
}

func (d *Driver) ControllerExpandVolume(ctx context.Context, request *csi.ControllerExpandVolumeRequest) (*csi.ControllerExpandVolumeResponse, error) {
	d.log.Info("method ControllerExpandVolume")

	d.log.Trace("========== ControllerExpandVolume ============")
	d.log.Trace(request.String())
	d.log.Trace("========== ControllerExpandVolume ============")

	volumeID := request.GetVolumeId()
	if len(volumeID) == 0 {
		return nil, status.Error(codes.InvalidArgument, "Volume id cannot be empty")
	}

	llv, err := utils.GetLVMLogicalVolume(ctx, d.cl, volumeID, "")
	if err != nil {
		return nil, status.Errorf(codes.Internal, "error getting LVMLogicalVolume: %s", err.Error())
	}

	resizeDelta, err := resource.ParseQuantity(internal.ResizeDelta)
	if err != nil {
		d.log.Error(err, "error ParseQuantity for ResizeDelta")
		return nil, err
	}
	d.log.Trace(fmt.Sprintf("resizeDelta: %s", resizeDelta.String()))
	requestCapacity := resource.NewQuantity(request.CapacityRange.GetRequiredBytes(), resource.BinarySI)
	d.log.Trace(fmt.Sprintf("requestCapacity: %s", requestCapacity.String()))

	nodeExpansionRequired := true
	if request.GetVolumeCapability().GetBlock() != nil {
		nodeExpansionRequired = false
	}
	d.log.Info(fmt.Sprintf("NodeExpansionRequired: %t", nodeExpansionRequired))

	if llv.Status.ActualSize.Value() > requestCapacity.Value()+resizeDelta.Value() || utils.AreSizesEqualWithinDelta(*requestCapacity, llv.Status.ActualSize, resizeDelta) {
		d.log.Warning(fmt.Sprintf("requested size is less than or equal to the actual size of the volume include delta %s , no need to resize LVMLogicalVolume %s, requested size: %s, actual size: %s, return NodeExpansionRequired: %t and CapacityBytes: %d", resizeDelta.String(), volumeID, requestCapacity.String(), llv.Status.ActualSize.String(), nodeExpansionRequired, llv.Status.ActualSize.Value()))
		return &csi.ControllerExpandVolumeResponse{
			CapacityBytes:         llv.Status.ActualSize.Value(),
			NodeExpansionRequired: nodeExpansionRequired,
		}, nil
	}

	lvg, err := utils.GetLVMVolumeGroup(ctx, d.cl, llv.Spec.LvmVolumeGroupName, llv.Namespace)
	if err != nil {
		return nil, status.Errorf(codes.Internal, "error getting LVMVolumeGroup: %v", err)
	}

<<<<<<< HEAD
	if llv.Spec.Type == internal.LVMTypeThick {
		lvgFreeSpace, err := utils.GetLVMVolumeGroupFreeSpace(*lvg)
		if err != nil {
			return nil, status.Errorf(codes.Internal, "error getting LVMVolumeGroupCapacity: %v", err)
		}
=======
	if llv.Spec.Type == internal.LLMTypeThick {
		lvgFreeSpace := utils.GetLVMVolumeGroupFreeSpace(*lvg)
>>>>>>> b28b8ee6

		if lvgFreeSpace.Value() < (requestCapacity.Value() - llv.Status.ActualSize.Value()) {
			return nil, status.Errorf(codes.Internal, "requested size: %s is greater than the capacity of the LVMVolumeGroup: %s", requestCapacity.String(), lvgFreeSpace.String())
		}
	}

	d.log.Info("start resize LVMLogicalVolume")
	d.log.Info(fmt.Sprintf("requested size: %s, actual size: %s", requestCapacity.String(), llv.Status.ActualSize.String()))
	llv.Spec.Size = *requestCapacity
	err = utils.UpdateLVMLogicalVolume(ctx, d.cl, llv)
	if err != nil {
		return nil, status.Errorf(codes.Internal, "error updating LVMLogicalVolume: %v", err)
	}

	attemptCounter, err := utils.WaitForStatusUpdate(ctx, d.cl, d.log, llv.Name, llv.Namespace, *requestCapacity, resizeDelta)
	if err != nil {
		d.log.Error(err, "error WaitForStatusUpdate")
		return nil, err
	}
	d.log.Info(fmt.Sprintf("finish resize LVMLogicalVolume, attempt counter = %d ", attemptCounter))

	return &csi.ControllerExpandVolumeResponse{
		CapacityBytes:         request.CapacityRange.RequiredBytes,
		NodeExpansionRequired: nodeExpansionRequired,
	}, nil
}

func (d *Driver) ControllerGetVolume(ctx context.Context, request *csi.ControllerGetVolumeRequest) (*csi.ControllerGetVolumeResponse, error) {
	d.log.Info(" call method ControllerGetVolume")
	return &csi.ControllerGetVolumeResponse{}, nil
}

func (d *Driver) ControllerModifyVolume(ctx context.Context, request *csi.ControllerModifyVolumeRequest) (*csi.ControllerModifyVolumeResponse, error) {
	d.log.Info(" call method ControllerModifyVolume")
	return &csi.ControllerModifyVolumeResponse{}, nil
}<|MERGE_RESOLUTION|>--- conflicted
+++ resolved
@@ -306,16 +306,8 @@
 		return nil, status.Errorf(codes.Internal, "error getting LVMVolumeGroup: %v", err)
 	}
 
-<<<<<<< HEAD
-	if llv.Spec.Type == internal.LVMTypeThick {
-		lvgFreeSpace, err := utils.GetLVMVolumeGroupFreeSpace(*lvg)
-		if err != nil {
-			return nil, status.Errorf(codes.Internal, "error getting LVMVolumeGroupCapacity: %v", err)
-		}
-=======
 	if llv.Spec.Type == internal.LLMTypeThick {
 		lvgFreeSpace := utils.GetLVMVolumeGroupFreeSpace(*lvg)
->>>>>>> b28b8ee6
 
 		if lvgFreeSpace.Value() < (requestCapacity.Value() - llv.Status.ActualSize.Value()) {
 			return nil, status.Errorf(codes.Internal, "requested size: %s is greater than the capacity of the LVMVolumeGroup: %s", requestCapacity.String(), lvgFreeSpace.String())
